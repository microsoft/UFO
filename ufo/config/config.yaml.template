version: 0.1

API_TYPE: "openai"  # The API type, "openai" for the OpenAI API, "aoai" for the AOAI API, "azure_ad" for aoai aad.
OPENAI_API_BASE: "YOUR_ENDPOINT" # for the OpenAI API.
OPENAI_API_KEY: "YOUR_API_KEY"  # The OpenAI API key
AOAI_DEPLOYMENT: "YOUR_AOAI_DEPLOYMENT"  # Your AOAI deployment if apply
API_VERSION: "2024-02-15-preview" # "2024-02-15-preview" by default.
OPENAI_API_MODEL: "gpt-4-vision-preview"  # The only OpenAI model by now that accepts visual input
BING_API_KEY: "YOUR_BING_SEARCH_API_KEY"  # The Bing search API key



CONTROL_BACKEND: "uia"  # The backend for control action
MAX_TOKENS: 2000  # The max token limit for the response completion
MAX_RETRY: 3  # The max retry limit for the response completion
MAX_STEP: 30  # The max step limit for completing the user request
SLEEP_TIME: 5  # The sleep time between each step to wait for the window to be ready
TEMPERATURE: 0.0  # The temperature of the model: the lower the value, the more consistent the output of the model
TOP_P: 0.0  # The top_p of the model: the lower the value, the more conservative the output of the model
SAFE_GUARD: True  # Whether to use the safe guard to prevent the model from doing sensitve operations.
CONTROL_TYPE_LIST: ["Button", "Edit", "TabItem", "Document", "ListItem", "MenuItem", "ScrollBar", "TreeItem", "Hyperlink", "ComboBox", "RadioButton"]  # The list of control types that are allowed to be selected 
HISTORY_KEYS: ["Step", "Thought", "ControlText", "Action", "Comment", "Results"]  # The keys of the action history for the next step.
ANNOTATION_COLORS: {
        "Button": "#FFF68F",
        "Edit": "#A5F0B5",
        "TabItem": "#A5E7F0",
        "Document": "#FFD18A",
        "ListItem": "#D9C3FE",
        "MenuItem": "#E7FEC3",
        "ScrollBar": "#FEC3F8",
        "TreeItem": "#D6D6D6",
        "Hyperlink": "#91FFEB",
        "ComboBox": "#D8B6D4"
    }

PRINT_LOG: False  # Whether to print the log  
CONCAT_SCREENSHOT: True  # Whether to concat the screenshot for the control item
LOG_LEVEL: "DEBUG"  # The log level
INCLUDE_LAST_SCREENSHOT: True  # Whether to include the last screenshot in the observation
REQUEST_TIMEOUT: 250  # The call timeout for the GPT-V model
APP_SELECTION_PROMPT: "ufo/prompts/base/app_selection.yaml"  # The prompt for the app selection
ACTION_SELECTION_PROMPT: "ufo/prompts/base/action_selection.yaml"  # The prompt for the action selection
INPUT_TEXT_API: "type_keys" # The input text API

### For AAD
AAD_TENANT_ID: "YOUR_TENANT_ID" # Set the value to your tenant id for the llm model
AAD_API_SCOPE: "YOUR_SCOPE" # Set the value to your scope for the llm model
AAD_API_SCOPE_BASE: "YOUR_SCOPE_BASE" # Set the value to your scope base for the llm model, whose format is API://YOUR_SCOPE_BASE

<<<<<<< HEAD
APP_AGENT_VISUAL_MODE: True  # Whether to use the visual mode for the app agent
ACTION_AGENT_VISUAL_MODE: True  # Whether to use the visual mode for the action agent
OPENAI_API_BASE_NON_VISUAL: "YOUR_NON_VISUAL_ENDPOINT"  # The OpenAI endpoint for non-visual model
OPENAI_API_KEY_NON_VISUAL: "YOUR_API_KEY"  # The OpenAI API key for non-visual model
OPENAI_API_MODEL_NON_VISUAL: "gpt-4-1106-preview"  # The non-visual OpenAI model
APP_SELECTION_NON_VISUAL_PROMPT: "ufo/prompts/nonvisual/app_selection.yaml"  # The non-visual prompt for the app selection
ACTION_SELECTION_NON_VISUAL_PROMPT: "ufo/prompts/nonvisual/action_selection.yaml"  # The non-visual prompt for the action selection
=======


## RAG Configuration for the offline docs
RAG_OFFLINE_DOCS: False  # Whether to use the offline RAG.
RAG_OFFLINE_DOCS_RETRIEVED_TOPK: 1  # The topk for the offline retrieved documents


## RAG Configuration for the Bing search
RAG_ONLINE_SEARCH: False  # Whether to use the online search for the RAG.
RAG_ONLINE_SEARCH_TOPK: 5  # The topk for the online search
RAG_ONLINE_RETRIEVED_TOPK: 1 # The topk for the online retrieved documents




  
>>>>>>> dedc133b
<|MERGE_RESOLUTION|>--- conflicted
+++ resolved
@@ -47,7 +47,7 @@
 AAD_API_SCOPE: "YOUR_SCOPE" # Set the value to your scope for the llm model
 AAD_API_SCOPE_BASE: "YOUR_SCOPE_BASE" # Set the value to your scope base for the llm model, whose format is API://YOUR_SCOPE_BASE
 
-<<<<<<< HEAD
+### For Non-visual model
 APP_AGENT_VISUAL_MODE: True  # Whether to use the visual mode for the app agent
 ACTION_AGENT_VISUAL_MODE: True  # Whether to use the visual mode for the action agent
 OPENAI_API_BASE_NON_VISUAL: "YOUR_NON_VISUAL_ENDPOINT"  # The OpenAI endpoint for non-visual model
@@ -55,7 +55,6 @@
 OPENAI_API_MODEL_NON_VISUAL: "gpt-4-1106-preview"  # The non-visual OpenAI model
 APP_SELECTION_NON_VISUAL_PROMPT: "ufo/prompts/nonvisual/app_selection.yaml"  # The non-visual prompt for the app selection
 ACTION_SELECTION_NON_VISUAL_PROMPT: "ufo/prompts/nonvisual/action_selection.yaml"  # The non-visual prompt for the action selection
-=======
 
 
 ## RAG Configuration for the offline docs
@@ -67,9 +66,3 @@
 RAG_ONLINE_SEARCH: False  # Whether to use the online search for the RAG.
 RAG_ONLINE_SEARCH_TOPK: 5  # The topk for the online search
 RAG_ONLINE_RETRIEVED_TOPK: 1 # The topk for the online retrieved documents
-
-
-
-
-  
->>>>>>> dedc133b
