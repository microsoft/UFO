--- conflicted
+++ resolved
@@ -133,16 +133,11 @@
 
 
 class AppAgentProcessor(BaseProcessor):
-
     """
     The processor for the app agent at a single step.
     """
 
-    def __init__(
-        self,
-        agent: "AppAgent",
-        context: Context
-    ) -> None:
+    def __init__(self, agent: "AppAgent", context: Context) -> None:
         """
         Initialize the app agent processor.
         :param agent: The app agent who executes the processor.
@@ -272,18 +267,22 @@
                     annotation_id=self.application_window_info.annotation_id
                 )
             ),
-            setter=self._get_app_window_screenshot_action_callback
+            setter=self._get_app_window_screenshot_action_callback,
         )
 
     def _get_app_window_screenshot_action_callback(self, value):
         """
         Helper method to save control screenshot data to file.
-        
+
         Args:
             value: The result returned from the action
             path: Path to save the screenshot
         """
-        if value and isinstance(value, str) and value.startswith("data:image/png;base64,"):
+        if (
+            value
+            and isinstance(value, str)
+            and value.startswith("data:image/png;base64,")
+        ):
             try:
                 # Decode the base64 string to binary data
                 img_data = utils.decode_base64_image(value)
@@ -292,7 +291,7 @@
                 os.makedirs(os.path.dirname(self.screenshot_save_path), exist_ok=True)
 
                 # Save the image to the specified path
-                with open(self.screenshot_save_path, 'wb') as f:
+                with open(self.screenshot_save_path, "wb") as f:
                     f.write(img_data)
 
                 print(f"Screenshot saved to {self.screenshot_save_path}")
@@ -310,17 +309,12 @@
             GetAppWindowControlInfoAction(
                 params=GetAppWindowControlInfoParams(
                     annotation_id=self.application_window_info.annotation_id,
-                    field_list=ControlInfoRecorder.recording_fields
+                    field_list=ControlInfoRecorder.recording_fields,
                 )
             ),
-            setter=self._get_app_window_control_info_action_callback
-        )
-
-<<<<<<< HEAD
-        
-        
-=======
->>>>>>> 050d2276
+            setter=self._get_app_window_control_info_action_callback,
+        )
+
     def _get_app_window_control_info_action_callback(self, value):
         if isinstance(value, AppWindowControlInfo):
             model = value
@@ -347,23 +341,25 @@
 
         self.session_data_manager.add_callback(
             lambda value: self._generate_annotated_image(
-                value,
-                screenshot_save_path,
-                annotated_screenshot_save_path
+                value, screenshot_save_path, annotated_screenshot_save_path
             )
         )
 
         if configs.get("SAVE_UI_TREE", False):
             if self.application_window_info is not None:
                 self.session_data_manager.add_action(
-                    GetUITreeAction(params=GetUITreeParams(
-                        annotation_id=self.application_window_info.annotation_id,
-                        remove_empty=True
-                    )),
+                    GetUITreeAction(
+                        params=GetUITreeParams(
+                            annotation_id=self.application_window_info.annotation_id,
+                            remove_empty=True,
+                        )
+                    ),
                     setter=lambda value: self._save_ui_tree_callback(
                         value,
-                        os.path.join(self.ui_tree_path, f"ui_tree_step{self.session_step}.json"
-                    ))
+                        os.path.join(
+                            self.ui_tree_path, f"ui_tree_step{self.session_step}.json"
+                        ),
+                    ),
                 )
 
         if configs.get("SAVE_FULL_SCREEN", False):
@@ -376,37 +372,46 @@
             )
 
             # Capture the desktop screenshot for all screens using action
-            desktop_screenshot_action = CaptureDesktopScreenshotAction(params=CaptureDesktopScreenshotParams(
-                all_screens=True
-            ))
+            desktop_screenshot_action = CaptureDesktopScreenshotAction(
+                params=CaptureDesktopScreenshotParams(all_screens=True)
+            )
             self.session_data_manager.add_action(
                 desktop_screenshot_action,
-                setter=lambda value: self._capture_all_desktop_screenshot_action_callback(value, desktop_save_path)
+                setter=lambda value: self._capture_all_desktop_screenshot_action_callback(
+                    value, desktop_save_path
+                ),
             )
 
         # add callback for operations when data ready
         self.session_data_manager.add_callback(
             lambda value: self._capture_screen_callback(
-                value, {
-                "screenshot_save_path": screenshot_save_path,
-                "annotated_screenshot_save_path": annotated_screenshot_save_path,
-                "concat_screenshot_save_path": concat_screenshot_save_path
-            })
-        )
-
-    def _generate_annotated_image(self, _, screenshot_save_path, annotated_screenshot_save_path):
+                value,
+                {
+                    "screenshot_save_path": screenshot_save_path,
+                    "annotated_screenshot_save_path": annotated_screenshot_save_path,
+                    "concat_screenshot_save_path": concat_screenshot_save_path,
+                },
+            )
+        )
+
+    def _generate_annotated_image(
+        self, _, screenshot_save_path, annotated_screenshot_save_path
+    ):
         """
         Helper method to generate annotated image.
-        
+
         Args:
             value: The result returned from the action
         """
         self.session_data_manager.session_data.state._annotation_dict = {
-            control.annotation_id: control for control in self.session_data_manager.session_data.state.app_window_control_info.controls
+            control.annotation_id: control
+            for control in self.session_data_manager.session_data.state.app_window_control_info.controls
         }
 
-        self.session_data_manager.session_data.state.filtered_annotation_dict = self.get_filtered_annotation_dict(
-            self.session_data_manager.session_data.state._annotation_dict
+        self.session_data_manager.session_data.state.filtered_annotation_dict = (
+            self.get_filtered_annotation_dict(
+                self.session_data_manager.session_data.state._annotation_dict
+            )
         )
 
         if BACKEND == "uia":
@@ -461,7 +466,7 @@
     def _save_ui_tree_callback(self, value, path):
         """
         Helper method to save UI tree data.
-        
+
         Args:
             value: The result returned from the action
             path: The path to the file where the UI tree data will be saved
@@ -469,22 +474,26 @@
         if value:
             os.makedirs(os.path.dirname(path), exist_ok=True)
             with open(path, "w") as f:
-                json.dump(value, f, indent=4) 
+                json.dump(value, f, indent=4)
 
     def _capture_all_desktop_screenshot_action_callback(self, value, path):
         """
         Helper method to save desktop screenshot data and save to file.
-        
+
         Args:
             value: The result returned from the action
             path: Path to save the screenshot
         """
 
-        if value and isinstance(value, str) and value.startswith("data:image/png;base64,"):
+        if (
+            value
+            and isinstance(value, str)
+            and value.startswith("data:image/png;base64,")
+        ):
             try:
                 img_data = utils.decode_base64_image(value)
                 os.makedirs(os.path.dirname(path), exist_ok=True)
-                with open(path, 'wb') as f:
+                with open(path, "wb") as f:
                     f.write(img_data)
             except Exception as e:
                 print(f"Error saving image: {e}")
@@ -492,14 +501,16 @@
     def _capture_screen_callback(self, _, params: Dict[str, str]):
         """
         Helper method to save screenshot data.
-        
+
         Args:
             value: The result returned from the action
             params: The parameters for the action
         """
         if params:
             screenshot_save_path = params.get("screenshot_save_path")
-            annotated_screenshot_save_path = params.get("annotated_screenshot_save_path")
+            annotated_screenshot_save_path = params.get(
+                "annotated_screenshot_save_path"
+            )
             concat_screenshot_save_path = params.get("concat_screenshot_save_path")
 
         if configs.get("INCLUDE_LAST_SCREENSHOT", True):
@@ -511,7 +522,11 @@
                 + f"action_step{self.session_step - 1}_selected_controls.png"
             )
 
-            image_path = last_control_screenshot_save_path if os.path.exists(last_control_screenshot_save_path) else last_screenshot_save_path
+            image_path = (
+                last_control_screenshot_save_path
+                if os.path.exists(last_control_screenshot_save_path)
+                else last_screenshot_save_path
+            )
             self.session_data_manager.session_data.state.app_window_screen_url += [
                 utils.encode_image_from_path(image_path)
             ]
@@ -527,14 +542,13 @@
                 utils.encode_image_from_path(concat_screenshot_save_path)
             ]
         else:
-            screenshot_url = utils.encode_image_from_path(
-                screenshot_save_path
-            )
+            screenshot_url = utils.encode_image_from_path(screenshot_save_path)
             screenshot_annotated_url = utils.encode_image_from_path(
                 annotated_screenshot_save_path
             )
             self.session_data_manager.session_data.state.app_window_screen_url += [
-                screenshot_url, screenshot_annotated_url
+                screenshot_url,
+                screenshot_annotated_url,
             ]
 
         # Save the XML file for the current state.
@@ -662,7 +676,9 @@
         self._operation = self._response_json.get("Function", "")
         self.question_list = self._response_json.get("Questions", [])
         if configs.get(AgentType.APP).get("JSON_SCHEMA", False):
-            self._args = utils.revise_line_breaks(json.loads(self._response_json.get("Args", "")))
+            self._args = utils.revise_line_breaks(
+                json.loads(self._response_json.get("Args", ""))
+            )
         else:
             self._args = utils.revise_line_breaks(self._response_json.get("Args", ""))
 
@@ -694,8 +710,7 @@
         """
         Execute action using MCP server.
         """
-        from ufo.cs.contracts import (MCPToolExecutionAction,
-                                      MCPToolExecutionParams)
+        from ufo.cs.contracts import MCPToolExecutionAction, MCPToolExecutionParams
 
         app_namespace = self.app_agent._get_app_namespace()
 
@@ -704,19 +719,19 @@
             params=MCPToolExecutionParams(
                 app_namespace=app_namespace,
                 tool_name=self._operation,
-                tool_args=self._args
+                tool_args=self._args,
             )
         )
 
         # Add action to session with callback for result handling
         self.session_data_manager.add_action(
             mcp_action,
-            setter=lambda result: self._handle_mcp_execution_callback(result)
+            setter=lambda result: self._handle_mcp_execution_callback(result),
         )
 
         utils.print_with_color(
-            f"Added MCP tool execution to session: {self._operation} for {app_namespace}", 
-            "blue"
+            f"Added MCP tool execution to session: {self._operation} for {app_namespace}",
+            "blue",
         )
 
     def _execute_ui_action(self) -> None:
@@ -775,9 +790,7 @@
         self.actions = [action]
 
         if isinstance(results, List):
-            utils.print_with_color(
-                f"UI tool execution result: {results}", "green"
-            )
+            utils.print_with_color(f"UI tool execution result: {results}", "green")
             for action, result in zip(self.actions, results):
                 action.results = ActionExecutionLog(**result)
         else:
@@ -804,28 +817,26 @@
                 success = result.get("success", False)
                 if success:
                     utils.print_with_color(
-                        f"MCP tool execution successful: {result.get('tool_name', 'unknown')}", 
-                        "green"
+                        f"MCP tool execution successful: {result.get('tool_name', 'unknown')}",
+                        "green",
                     )
                     # Store the result for memory and logging
                     self._mcp_execution_result = result
                 else:
                     error_msg = result.get("error", "Unknown error")
                     utils.print_with_color(
-                        f"MCP tool execution failed: {error_msg}", 
-                        "red"
+                        f"MCP tool execution failed: {error_msg}", "red"
                     )
                     # Could fallback to UI automation here if needed
                     self._mcp_execution_result = result
             else:
                 utils.print_with_color(
-                    f"Received unexpected MCP execution result type: {type(result)}", 
-                    "yellow"
+                    f"Received unexpected MCP execution result type: {type(result)}",
+                    "yellow",
                 )
         except Exception as e:
             utils.print_with_color(
-                f"Error handling MCP execution callback: {str(e)}", 
-                "red"
+                f"Error handling MCP execution callback: {str(e)}", "red"
             )
 
     def _generate_control_screenshot(self) -> None:
@@ -869,7 +880,9 @@
             "magenta",
         )
         self.control_reannotate = self.app_agent.Puppeteer.execute_command(
-            "annotation", self._args, self.session_data_manager.session_data.state._annotation_dict
+            "annotation",
+            self._args,
+            self.session_data_manager.session_data.state._annotation_dict,
         )
 
     def sync_memory(self):
@@ -883,10 +896,7 @@
         # app_root is set in the selecte_app and launch_app actions
         # and should not change as app agent is for a single app
         # app_root = self.application_window_info.process_name
-        action_type = [
-            "UIControl"
-            for _ in action_seq.actions
-        ] # TODO: fix this
+        action_type = ["UIControl" for _ in action_seq.actions]  # TODO: fix this
 
         all_previous_success_actions = self.get_all_success_actions()
 
