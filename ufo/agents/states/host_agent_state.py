--- conflicted
+++ resolved
@@ -199,73 +199,14 @@
         :param agent: The current agent.
         :return: The state for the next step.
         """
-
-<<<<<<< HEAD
-        if (
-            context.get(ContextNames.MODE) == "normal"
-            or context.get(ContextNames.MODE) == "batch_normal"
-        ):
-
-            agent_name = "AppAgent/{root}/{process}".format(
-                root=application_root_name, process=application_window_name
-            )
-
-            app_agent: AppAgent = agent.create_subagent(
-                agent_type="app",
-                agent_name=agent_name,
-                process_name=application_window_name,
-                app_root_name=application_root_name,
-                is_visual=configs["APP_AGENT"]["VISUAL_MODE"],
-                main_prompt=configs["APPAGENT_PROMPT"],
-                example_prompt=configs["APPAGENT_EXAMPLE_PROMPT"],
-                api_prompt=configs["API_PROMPT"],
-            )
-
-        elif context.get(ContextNames.MODE) == "follower":
-
-            # Load additional app info prompt.
-            app_info_prompt = configs.get("APP_INFO_PROMPT", None)
-
-            agent_name = "FollowerAgent/{root}/{process}".format(
-                root=application_root_name, process=application_window_name
-            )
-
-            # Create the app agent in the follower mode.
-            app_agent = agent.create_subagent(
-                agent_type="follower",
-                agent_name=agent_name,
-                process_name=application_window_name,
-                app_root_name=application_root_name,
-                is_visual=configs["APP_AGENT"]["VISUAL_MODE"],
-                main_prompt=configs["FOLLOWERAHENT_PROMPT"],
-                example_prompt=configs["APPAGENT_EXAMPLE_PROMPT"],
-                api_prompt=configs["API_PROMPT"],
-                app_info_prompt=app_info_prompt,
-            )
-
-        else:
-            raise ValueError(
-                f"The {context.get(ContextNames.MODE)} mode is not supported."
-            )
-
-        # Create the COM receiver for the app agent.
-        if configs.get("USE_APIS", False):
-            app_agent.Puppeteer.receiver_manager.create_api_receiver(
-                application_root_name, application_window_name
-            )
-
-        # Provision the context for the app agent, including the all retrievers.
-        app_agent.context_provision(request)
-
-        return app_agent
-=======
+        
         # Transition to the app agent state.
         # Lazy import to avoid circular dependency.
 
         from ufo.agents.states.app_agent_state import ContinueAppAgentState
 
         return ContinueAppAgentState()
->>>>>>> e54f4213
+
 
     def next_agent(self, agent: "HostAgent") -> AppAgent:
         """
