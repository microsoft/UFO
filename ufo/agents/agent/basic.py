--- conflicted
+++ resolved
@@ -5,11 +5,7 @@
 
 import json
 from abc import ABC, abstractmethod
-<<<<<<< HEAD
-from typing import TYPE_CHECKING, Callable, Dict, List, Optional, Type, Union
-=======
-from typing import TYPE_CHECKING, Dict, List, Optional, Type, Union, Generator
->>>>>>> 10c26cc0
+from typing import TYPE_CHECKING, Dict, List, Optional, Type, Union, Generator, Callable
 
 from ufo import utils
 from ufo.agents.memory.memory import Memory, MemoryItem
