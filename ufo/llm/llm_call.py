--- conflicted
+++ resolved
@@ -35,26 +35,11 @@
 
     for _ in range(configs["MAX_RETRY"]):
         try:
-<<<<<<< HEAD
-            response = requests.post(configs["OPENAI_API_BASE"], headers=headers, json=payload)
-            response_json = response.json()
-            response.raise_for_status()  # Will raise an HTTPError if the HTTP request returned an unsuccessful status code
-            
-            
-            if "choices" not in response_json:
-                print_with_color(f"GPT Error: No Reply", "red")
-                continue
-            if "error" not in response_json:
-                usage = response_json.get("usage", {})
-                prompt_tokens = usage.get("prompt_tokens", 0)
-                completion_tokens = usage.get("completion_tokens", 0)
-=======
             if not aad :
                 response = requests.post(configs["OPENAI_API_BASE"], headers=headers, json=payload)
 
                 response_json = response.json()
                 response.raise_for_status()  # Will raise an HTTPError if the HTTP request returned an unsuccessful status code
->>>>>>> 050f86ba
                 
 
                 if "choices" not in response_json:
