--- conflicted
+++ resolved
@@ -18,14 +18,11 @@
 
 configs = Config.get_instance().config_data
 
-<<<<<<< HEAD
-DEFAULT_PNG_COMPRESS_LEVEL = int(configs.get("DEFAULT_PNG_COMPRESS_LEVEL", 0))
-=======
 if configs is not None:
-    DEFAULT_PNG_COMPRESS_LEVEL = int(configs["DEFAULT_PNG_COMPRESS_LEVEL"])
+    DEFAULT_PNG_COMPRESS_LEVEL = int(configs.get("DEFAULT_PNG_COMPRESS_LEVEL", 0))
 else:
     DEFAULT_PNG_COMPRESS_LEVEL = 6
->>>>>>> e8a8d637
+
 
 
 class Photographer(ABC):
