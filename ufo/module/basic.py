--- conflicted
+++ resolved
@@ -322,10 +322,9 @@
             utils.print_with_color(
                 f"Request total cost for current round is {formatted_cost}", "yellow"
             )
-<<<<<<< HEAD
-
-=======
->>>>>>> 10c26cc0
+
+    @property
+            )
     @property
     def log_path(self) -> str:
         """
@@ -664,8 +663,7 @@
 
         self.print_cost()
 
-<<<<<<< HEAD
-=======
+
     def _run_coro(self) -> Generator[None, None, None]:
         """
         Run the session in a generator.
@@ -699,7 +697,6 @@
             self._run_generator = self._run_coro()
         return self._run_generator
 
->>>>>>> 10c26cc0
     def step_forward(self):
         self.current_round.step_forward()
 
@@ -952,8 +949,7 @@
         Check if the session is ended.
         return: True if the session is ended, otherwise False.
         """
-        if (
-            (self.current_round and self.current_round.is_finished())
+        if ((self.current_round and self.current_round.is_finished())
             or self.step >= configs["MAX_STEP"]
             or self.total_rounds >= configs["MAX_ROUND"]
         ):
@@ -1032,14 +1028,11 @@
 
         evaluator.print_response(result)
 
-<<<<<<< HEAD
         self.evaluation_logger.info(json.dumps(result)) @ property
 
-=======
         self.evaluation_logger.info(json.dumps(result))    
 
     @property
->>>>>>> 10c26cc0
     def session_type(self) -> str:
         """
         Get the class name of the session.
@@ -1105,21 +1098,18 @@
 
             try:
                 # Get session data manager from context
-<<<<<<< HEAD
                 session_data_manager = self._context.get(
                     ContextNames.SESSION_DATA_MANAGER
                 )
+
+                session_data_manager = self._context.get(ContextNames.SESSION_DATA_MANAGER)
 
                 # Get application window info for annotation_id
                 application_window_info = self._context.get(
                     ContextNames.APPLICATION_WINDOW_INFO
                 )
-=======
-                session_data_manager = self._context.get(ContextNames.SESSION_DATA_MANAGER)
-
-                # Get application window info for annotation_id
+
                 application_window_info = self.application_window_info
->>>>>>> 10c26cc0
 
                 if session_data_manager and application_window_info:
                     # Use action/callback pattern for app window screenshot
@@ -1152,13 +1142,11 @@
                 )
 
                 # Get application window info for annotation_id
-<<<<<<< HEAD
                 application_window_info = self._context.get(
                     ContextNames.APPLICATION_WINDOW_INFO
                 )
-=======
+
                 application_window_info = self.application_window_info
->>>>>>> 10c26cc0
 
                 if session_data_manager and application_window_info:
                     # Use action/callback pattern for UI tree capture
