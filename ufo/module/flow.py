# Copyright (c) Microsoft Corporation.
# Licensed under the MIT License.

import logging
import os
import time
import json
import yaml

from art import text2art
from pywinauto.uia_defines import NoPatternInterfaceError

from ..rag import retriever_factory
from ..config.config import load_config
from ..llm import llm_call
from ..llm import prompt as prompter
from ..ui_control import control
from ..ui_control import screenshot as screen
from ..utils import (create_folder, encode_image_from_path,
                     generate_function_call, json_parser, print_with_color,
                     revise_line_breaks, yes_or_no)

configs = load_config()
BACKEND = configs["CONTROL_BACKEND"]
os.environ['TF_CPP_MIN_LOG_LEVEL'] = '3' 



class Session(object):
    """
    A session for UFO.
    """
    def __init__(self, task):
        """
        Initialize a session.
        :param task: The name of current task.
        :param gpt_key: GPT key.
        """
        self.task = task
        self.step = 0
        self.round = 0
        self.action_history = []

        self.log_path = f"logs/{self.task}/"
        create_folder(self.log_path)
        self.logger = initialize_logger(self.log_path, "response.log")
        self.request_logger = initialize_logger(self.log_path, "request.log")  
        self.status = "APP_SELECTION"
        self.application = ""
        self.app_window = None
        self.plan = ""
        self.request = ""
        self.results = ""
        self.cost = 0
<<<<<<< HEAD
        self.is_app_agent_visual = configs["APP_AGENT_VISUAL_MODE"]
        self.is_action_agent_visual = configs["ACTION_AGENT_VISUAL_MODE"]
        self.app_selection_prompt = yaml.safe_load(open(configs["APP_SELECTION_PROMPT" if self.is_app_agent_visual else "APP_SELECTION_NON_VISUAL_PROMPT"], "r", encoding="utf-8"))
        self.action_selection_prompt = yaml.safe_load(open(configs["ACTION_SELECTION_PROMPT" if self.is_action_agent_visual else "ACTION_SELECTION_NON_VISUAL_PROMPT"], "r", encoding="utf-8"))
      
=======
        self.offline_doc_retriever = None
        self.online_doc_retriever = None

>>>>>>> dedc133b
        

        print_with_color("""Welcome to use UFO🛸, A UI-focused Agent for Windows OS Interaction. 
{art}
Please enter your request to be completed🛸: """.format(art=text2art("UFO")), "cyan")
        
        self.request = input()
        self.request_history = []

    def process_application_selection(self, headers):

        """
        Select an action.
        header: The headers of the request.
        return: The outcome, the application window, and the action log.
        """
        
        # Code for selecting an action
        print_with_color("Step {step}: Selecting an application.".format(step=self.step), "magenta")
        desktop_save_path = self.log_path + f"action_step{self.step}.png"
        _ = screen.capture_screenshot_multiscreen(desktop_save_path)
        desktop_screen_url = encode_image_from_path(desktop_save_path)

        self.results = ""

        desktop_windows_dict, desktop_windows_info = control.get_desktop_app_info_dict()
        
        app_selection_prompt_user_message = prompter.action_selection_prompt_construction(self.app_selection_prompt, self.request_history, self.action_history, desktop_windows_info, self.plan, self.request)
        
        if self.is_app_agent_visual:
            app_selection_prompt_message = prompter.prompt_construction(self.app_selection_prompt["system"], [desktop_screen_url], app_selection_prompt_user_message)
        else:
            app_selection_prompt_message = prompter.prompt_construction_non_visual(self.app_selection_prompt["system"], app_selection_prompt_user_message)

        self.request_logger.debug(json.dumps({"step": self.step, "prompt": app_selection_prompt_message, "status": ""}))

        try:
            response, cost = llm_call.get_gptv_completion(app_selection_prompt_message, headers, self.is_app_agent_visual)

        except Exception as e:
            log = json.dumps({"step": self.step, "status": str(e), "prompt": app_selection_prompt_message})
            print_with_color("Error occurs when calling LLM: {e}".format(e=str(e)), "red")
            self.request_logger.info(log)
            self.status = "ERROR"
            return


        self.cost += cost

        try:

            response_string = response["choices"][0]["message"]["content"]

            response_json = json_parser(response_string)

            application_label = response_json["ControlLabel"]
            self.application = response_json["ControlText"]
            observation = response_json["Observation"]
            thought = response_json["Thought"]
            self.plan = response_json["Plan"]
            self.status = response_json["Status"]
            comment = response_json["Comment"]

            print_with_color("Observations👀: {observation}".format(observation=observation), "cyan")
            print_with_color("Thoughts💡: {thought}".format(thought=thought), "green")
            print_with_color("Selected application📲: {application}".format(application=self.application), "yellow")
            print_with_color("Next Plan📚: {plan}".format(plan=str(self.plan).replace("\\n", "\n")), "cyan")
            print_with_color("Comment💬: {comment}".format(comment=comment), "green")
            
            
            response_json["Step"] = self.step
            response_json["ControlLabel"] = self.application
            response_json["Action"] = "set_focus()"
        
            response_json = self.set_result_and_log("", response_json)

            if "FINISH" in self.status.upper() or self.application == "":
                self.status = "FINISH"
                return
                
            app_window = desktop_windows_dict[application_label]

            try:
                app_window.is_normal()

            # Handle the case when the window interface is not available
            except NoPatternInterfaceError as e:
                self.error_logger(response_string, str(e))
                print_with_color("Window interface {title} not available for the visual element.".format(title=self.application), "red")
                self.status = "ERROR"
                return
            
            self.status = "CONTINUE"
            self.app_window = app_window

            self.app_window.set_focus()

            if configs["RAG_OFFLINE_DOCS"]:
                print_with_color("Loading offline document indexer for {app}...".format(app=self.application), "magenta")
                offline_retriever_factory = retriever_factory.OfflineDocRetrieverFactory(self.application)
                self.offline_doc_retriever = offline_retriever_factory.create_offline_doc_retriever()
            if configs["RAG_ONLINE_SEARCH"]:
                print_with_color("Creating a Bing search indexer...", "magenta")
                offline_retriever_factory = retriever_factory.OnlineDocRetrieverFactory(self.request)
                self.online_doc_retriever = offline_retriever_factory.create_online_search_retriever()

            time.sleep(configs["SLEEP_TIME"])

            self.step += 1

        except Exception as e:
            print_with_color("Error Occurs at application selection.", "red")
            print_with_color(str(e), "red")
            print_with_color(response_string, "red")
            self.error_logger(response_string, str(e))
            self.status = "ERROR"

            return


    def process_action_selection(self, headers):
        """
        Select an action.
        header: The headers of the request.
        return: The outcome, the application window, and the action log.
        """

        print_with_color("Step {step}: Taking an action on application {application}.".format(step=self.step, application=self.application), "magenta")
        screenshot_save_path = self.log_path + f"action_step{self.step}.png"
        annotated_screenshot_save_path = self.log_path + f"action_step{self.step}_annotated.png"
        concat_screenshot_save_path = self.log_path + f"action_step{self.step}_concat.png"
        control_screenshot_save_path = self.log_path + f"action_step{self.step}_selected_controls.png"



        if BACKEND == "uia":
            control_list = control.find_control_elements_in_descendants(self.app_window, configs["CONTROL_TYPE_LIST"])
        else:
            control_list = control.find_control_elements_in_descendants(self.app_window, configs["CONTROL_TYPE_LIST"])

        while True:
            if self.app_window == None:
                self.status = "ERROR"
                print_with_color("Required Application window is not available.", "red")
                return
            
            annotation_dict, _, _ = screen.control_annotations(self.app_window, screenshot_save_path, annotated_screenshot_save_path, control_list, anntation_type="number")
            control_info = control.get_control_info_dict(annotation_dict, ["control_text", "control_type" if BACKEND == "uia" else "control_class"])

            image_url = []

            if configs["INCLUDE_LAST_SCREENSHOT"]:
                
                last_screenshot_save_path = self.log_path + f"action_step{self.step - 1}.png"
                last_control_screenshot_save_path = self.log_path + f"action_step{self.step - 1}_selected_controls.png"
                image_url += [encode_image_from_path(last_control_screenshot_save_path if os.path.exists(last_control_screenshot_save_path) else last_screenshot_save_path)]

            if configs["CONCAT_SCREENSHOT"]:
                screen.concat_images_left_right(screenshot_save_path, annotated_screenshot_save_path, concat_screenshot_save_path)
                image_url += [encode_image_from_path(concat_screenshot_save_path)]
            else:
                screenshot_url = encode_image_from_path(screenshot_save_path)
                screenshot_annotated_url = encode_image_from_path(annotated_screenshot_save_path)
                image_url += [screenshot_url, screenshot_annotated_url]

<<<<<<< HEAD
            action_selection_prompt_user_message = prompter.action_selection_prompt_construction(self.action_selection_prompt, self.request_history, self.action_history, control_info, self.plan, self.request)
           
            if self.is_action_agent_visual:
                action_selection_prompt_message = prompter.prompt_construction(self.action_selection_prompt["system"], image_url, action_selection_prompt_user_message, configs["INCLUDE_LAST_SCREENSHOT"])
            else:
                action_selection_prompt_message = prompter.prompt_construction_non_visual(self.action_selection_prompt["system"], action_selection_prompt_user_message)

=======

            action_selection_prompt_user_message = prompter.action_selection_prompt_construction(self.action_selection_prompt, self.request_history, self.action_history, control_info, self.plan, self.request, self.rag_prompt())
            action_selection_prompt_message = prompter.prompt_construction(self.action_selection_prompt["system"], image_url, action_selection_prompt_user_message, configs["INCLUDE_LAST_SCREENSHOT"])
            
>>>>>>> dedc133b
            self.request_logger.debug(json.dumps({"step": self.step, "prompt": action_selection_prompt_message, "status": ""}))

            try:
                response, cost = llm_call.get_gptv_completion(action_selection_prompt_message, headers, self.is_action_agent_visual)
            except Exception as e:
                log = json.dumps({"step": self.step, "status": str(e), "prompt": action_selection_prompt_message})
                print_with_color("Error occurs when calling LLM: {e}".format(e=str(e)), "red")
                self.request_logger.info(log)
                self.status = "ERROR"
                time.sleep(configs["SLEEP_TIME"])
                return 
            
            self.cost += cost

            try:

                response_string = response["choices"][0]["message"]["content"]
                response_json = json_parser(response_string)

                observation = response_json["Observation"]
                thought = response_json["Thought"]
                control_label = response_json["ControlLabel"]
                control_text = response_json["ControlText"]
                function_call = response_json["Function"]
                args = revise_line_breaks(response_json["Args"])

                action = generate_function_call(function_call, args)
                self.plan = response_json["Plan"]
                self.status = response_json["Status"]
                comment = response_json["Comment"]
                response_json["Step"] = self.step
                response_json["Action"] = action


                print_with_color("Observations👀: {observation}".format(observation=observation), "cyan")
                print_with_color("Thoughts💡: {thought}".format(thought=thought), "green")
                print_with_color("Selected item🕹️: {control_text}, Label: {label}".format(control_text=control_text, label=control_label), "yellow")
                print_with_color("Action applied⚒️: {action}".format(action=action), "blue")
                print_with_color("Status📊: {status}".format(status=self.status), "blue")
                print_with_color("Next Plan📚: {plan}".format(plan=str(self.plan).replace("\\n", "\n")), "cyan")
                print_with_color("Comment💬: {comment}".format(comment=comment), "green")


            except Exception as e:
                print_with_color("Error occurs at step {step}".format(step=self.step), "red")
                print_with_color(str(e), "red")
                print_with_color(response_string, "red")
                self.status = "ERROR"

                self.error_logger(response_string, str(e))
                
                return
            
            if "SCREENSHOT" in self.status.upper():
                print_with_color("Annotation is overlapped and the agent is unable to select the control items. New annotated screenshot is taken.", "magenta")
                annotated_screenshot_save_path = self.log_path + f"action_step{self.step}_annotated_retake.png"
                if "control_labels" in args:
                    selected_controls_labels = args["control_labels"]
                    control_list = [annotation_dict[str(label)] for label in selected_controls_labels]
                continue
            
            break

        # The task is finish and no further action is needed
        if self.status.upper() == "FINISH" and function_call == "":
            self.status = self.status.upper()
            response_json = self.set_result_and_log("", response_json)
            
            return
        
        self.step += 1

        if function_call:
        # Handle the case when the action is an image summary or switch app
            if function_call.lower() == "summary":
                response_json = self.set_result_and_log(args["text"], response_json)
                return
        else:
            response_json = self.set_result_and_log("", response_json)
            return
        
        # Action needed.
        control_selected = annotation_dict.get(control_label, self.app_window)
        # print_with_color("Actual control name: {name}".format(name=control_selected.element_info.name), "magenta")
        control_selected.set_focus()

        if not self.safe_guard(action, control_text):
            return 
        
        
        # Take screenshot of the selected control
        screen.capture_screenshot_controls(self.app_window, [control_selected], control_screenshot_save_path)
        control.wait_enabled(control_selected)
        results = control.execution(control_selected, function_call, args)
        response_json = self.set_result_and_log(results, response_json)

        time.sleep(configs["SLEEP_TIME"])

        return
    

    def rag_prompt(self):
        """
        Retrieving documents for the user request.
        :return: The retrieved documents string.
        """
        
        retrieved_docs = ""
        if self.offline_doc_retriever:
            offline_docs = self.offline_doc_retriever.retrieve("How to {query} for {app}".format(query=self.request, app=self.application), configs["RAG_OFFLINE_DOCS_RETRIEVED_TOPK"], filter=None)
            offline_docs_prompt = prompter.retrived_documents_prompt_helper("Help Documents", "Document", [doc.metadata["text"] for doc in offline_docs])
            retrieved_docs += offline_docs_prompt

        if self.online_doc_retriever:
            online_search_docs = self.online_doc_retriever.retrieve(self.request, configs["RAG_ONLINE_RETRIEVED_TOPK"], filter=None)
            online_docs_prompt = prompter.retrived_documents_prompt_helper("Online Search Results", "Search Result", [doc.page_content for doc in online_search_docs])
            retrieved_docs += online_docs_prompt

        return retrieved_docs


    def set_new_round(self):
        """
        Start a new round.
        """
        self.request_history.append({self.round: self.request})
        self.round += 1
        print_with_color("""Please enter your new request. Enter 'N' for exit.""", "cyan")
        
        self.request = input()

        if self.request.upper() == "N":
            self.status = "ALLFINISH"
            return
        else:
            self.status = "APP_SELECTION"
            return
        
    def get_round(self):
        """
        Get the round of the session.
        return: The round of the session.
        """
        return self.round
    
    def set_round(self, new_round):
        """
        Set the round of the session.
        """
        self.round = new_round


    def get_status(self):
        """
        Get the status of the session.
        return: The status of the session.
        """
        return self.status
    
    def get_step(self):
        """
        Get the step of the session.
        return: The step of the session.
        """
        return self.step

    def get_results(self):
        """
        Get the results of the session.
        return: The results of the session.
        """
        return self.results
    
    def get_cost(self):
        """
        Get the cost of the session.
        return: The cost of the session.
        """
        return self.cost
    
    def get_application_window(self):
        """
        Get the application of the session.
        return: The application of the session.
        """
        return self.app_window
    

    def set_result_and_log(self, result, response_json):
        """
        Set the result of the session, and log the result.
        """
        if type(result) != str and type(result) != list:
            result = ""
        response_json["Results"] = result
        self.logger.info(json.dumps(response_json))
        self.action_history.append({key: response_json[key] for key in configs["HISTORY_KEYS"]})
        self.results = result

        return response_json
    
    def safe_guard(self, action, control_text):
        """
        Safe guard for the session.
        """
        if "PENDING" in self.status.upper() and configs["SAFE_GUARD"]:
            print_with_color("[Input Required:] UFO🛸 will apply {action} on the [{control_text}] item. Please confirm whether to proceed or not. Please input Y or N.".format(action=action, control_text=control_text), "magenta")
            decision = yes_or_no()
            if not decision:
                print_with_color("The user decide to stop the task.", "magenta")
                self.status = "FINISH"
                return False
            
            # Handle the PENDING_AND_FINISH case
            elif "FINISH" in self.plan:
                self.status = "FINISH"
        return True
    
    def error_logger(self, response_str, error):
        """
        Error handler for the session.
        """
        log = json.dumps({"step": self.step, "status": "ERROR", "response": response_str, "error": error})
        self.logger.info(log)


def initialize_logger(log_path, log_filename):
    """
    Initialize logging.
    log_path: The path of the log file.
    log_filename: The name of the log file.
    return: The logger.
    """
    # Code for initializing logging
    logger = logging.Logger(log_filename)

    if not configs["PRINT_LOG"]:
        # Remove existing handlers if PRINT_LOG is False
        logger.handlers = []


    log_file_path = os.path.join(log_path, log_filename)
    file_handler = logging.FileHandler(log_file_path, encoding="utf-8")
    formatter = logging.Formatter('%(message)s')
    file_handler.setFormatter(formatter)
    logger.addHandler(file_handler)
    logger.setLevel(configs["LOG_LEVEL"])

    return logger<|MERGE_RESOLUTION|>--- conflicted
+++ resolved
@@ -52,17 +52,12 @@
         self.request = ""
         self.results = ""
         self.cost = 0
-<<<<<<< HEAD
         self.is_app_agent_visual = configs["APP_AGENT_VISUAL_MODE"]
         self.is_action_agent_visual = configs["ACTION_AGENT_VISUAL_MODE"]
         self.app_selection_prompt = yaml.safe_load(open(configs["APP_SELECTION_PROMPT" if self.is_app_agent_visual else "APP_SELECTION_NON_VISUAL_PROMPT"], "r", encoding="utf-8"))
         self.action_selection_prompt = yaml.safe_load(open(configs["ACTION_SELECTION_PROMPT" if self.is_action_agent_visual else "ACTION_SELECTION_NON_VISUAL_PROMPT"], "r", encoding="utf-8"))
-      
-=======
         self.offline_doc_retriever = None
         self.online_doc_retriever = None
-
->>>>>>> dedc133b
         
 
         print_with_color("""Welcome to use UFO🛸, A UI-focused Agent for Windows OS Interaction. 
@@ -228,20 +223,13 @@
                 screenshot_annotated_url = encode_image_from_path(annotated_screenshot_save_path)
                 image_url += [screenshot_url, screenshot_annotated_url]
 
-<<<<<<< HEAD
-            action_selection_prompt_user_message = prompter.action_selection_prompt_construction(self.action_selection_prompt, self.request_history, self.action_history, control_info, self.plan, self.request)
+            action_selection_prompt_user_message = prompter.action_selection_prompt_construction(self.action_selection_prompt, self.request_history, self.action_history, control_info, self.plan, self.request, self.rag_prompt())
            
             if self.is_action_agent_visual:
                 action_selection_prompt_message = prompter.prompt_construction(self.action_selection_prompt["system"], image_url, action_selection_prompt_user_message, configs["INCLUDE_LAST_SCREENSHOT"])
             else:
                 action_selection_prompt_message = prompter.prompt_construction_non_visual(self.action_selection_prompt["system"], action_selection_prompt_user_message)
 
-=======
-
-            action_selection_prompt_user_message = prompter.action_selection_prompt_construction(self.action_selection_prompt, self.request_history, self.action_history, control_info, self.plan, self.request, self.rag_prompt())
-            action_selection_prompt_message = prompter.prompt_construction(self.action_selection_prompt["system"], image_url, action_selection_prompt_user_message, configs["INCLUDE_LAST_SCREENSHOT"])
-            
->>>>>>> dedc133b
             self.request_logger.debug(json.dumps({"step": self.step, "prompt": action_selection_prompt_message, "status": ""}))
 
             try:
